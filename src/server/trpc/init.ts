--- conflicted
+++ resolved
@@ -23,9 +23,6 @@
 // Context is populated in /api/trpc.$.tsx file by the fetchRequestHandler
 const t = initTRPC.context<TrpcContext>().create({
   transformer: superjson,
-<<<<<<< HEAD
-  isDev: true,
-=======
   errorFormatter({ shape, error }) {
     const isDevelopment = process.env.NODE_ENV === 'development';
     
@@ -52,7 +49,6 @@
       },
     };
   },
->>>>>>> 530c5589
 });
 
 export const createTRPCRouter = t.router;
