--- conflicted
+++ resolved
@@ -7,11 +7,7 @@
     "vite.config.js"
   ],
 
-<<<<<<< HEAD
-  "exclude": ["**/generated/**", "node_modules", "dist", "backupFiles"],
-=======
   "exclude": ["generated", "node_modules", "dist", "backupFiles"],
->>>>>>> 530c5589
 
   "compilerOptions": {
     "target": "ES2022",
